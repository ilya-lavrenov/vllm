import contextlib
import gc
import os
from typing import Any, Dict, List, Optional, Tuple

import pytest
import torch
import torch.nn.functional as F
from PIL import Image
from transformers import (AutoModelForCausalLM, AutoProcessor, AutoTokenizer,
                          LlavaConfig, LlavaForConditionalGeneration)

from vllm import LLM, SamplingParams
from vllm.config import TokenizerPoolConfig, VisionLanguageConfig
from vllm.distributed import destroy_model_parallel
from vllm.inputs import TextPrompt
from vllm.logger import init_logger
from vllm.multimodal import MultiModalData
from vllm.multimodal.image import ImageFeatureData, ImagePixelData
from vllm.sequence import SampleLogprobs

logger = init_logger(__name__)

_TEST_DIR = os.path.dirname(__file__)
_TEST_PROMPTS = [os.path.join(_TEST_DIR, "prompts", "example.txt")]
_LONG_PROMPTS = [os.path.join(_TEST_DIR, "prompts", "summary.txt")]

# Multi modal related
# You can use `.buildkite/download-images.sh` to download the assets
_PIXEL_VALUES_FILES = [
    os.path.join(_TEST_DIR, "images", filename) for filename in
    ["stop_sign_pixel_values.pt", "cherry_blossom_pixel_values.pt"]
]
_IMAGE_FEATURES_FILES = [
    os.path.join(_TEST_DIR, "images", filename) for filename in
    ["stop_sign_image_features.pt", "cherry_blossom_image_features.pt"]
]
_IMAGE_FILES = [
    os.path.join(_TEST_DIR, "images", filename)
    for filename in ["stop_sign.jpg", "cherry_blossom.jpg"]
]
_IMAGE_PROMPTS = [
    "<image>\nUSER: What's the content of the image?\nASSISTANT:",
    "<image>\nUSER: What is the season?\nASSISTANT:"
]
assert len(_PIXEL_VALUES_FILES) == len(_IMAGE_FEATURES_FILES) == len(
    _IMAGE_FILES) == len(_IMAGE_PROMPTS)


def _read_prompts(filename: str) -> List[str]:
    with open(filename, "r") as f:
        prompts = f.readlines()
        return prompts


def cleanup():
    destroy_model_parallel()
    with contextlib.suppress(AssertionError):
        torch.distributed.destroy_process_group()
    gc.collect()
    torch.cuda.empty_cache()


@pytest.fixture()
def should_do_global_cleanup_after_test(request) -> bool:
    """Allow subdirectories to skip global cleanup by overriding this fixture.
    This can provide a ~10x speedup for non-GPU unit tests since they don't need
    to initialize torch.
    """

    if request.node.get_closest_marker("skip_global_cleanup"):
        return False

    return True


@pytest.fixture(autouse=True)
def cleanup_fixture(should_do_global_cleanup_after_test: bool):
    yield
    if should_do_global_cleanup_after_test:
        cleanup()


@pytest.fixture(scope="session")
def hf_image_prompts() -> List[str]:
    return _IMAGE_PROMPTS


@pytest.fixture(scope="session")
def hf_images() -> List[Image.Image]:
    return [Image.open(filename) for filename in _IMAGE_FILES]


@pytest.fixture()
def vllm_images(request) -> List[MultiModalData]:
    vision_language_config = request.getfixturevalue("model_and_config")[1]
    if vision_language_config.image_input_type == (
            VisionLanguageConfig.ImageInputType.IMAGE_FEATURES):
        return [
            ImageFeatureData(torch.load(filename))
            for filename in _IMAGE_FEATURES_FILES
        ]
    else:
        return [
            ImagePixelData(Image.open(filename)) for filename in _IMAGE_FILES
        ]


@pytest.fixture()
def vllm_image_tensors(request) -> List[torch.Tensor]:
    return [torch.load(filename) for filename in _PIXEL_VALUES_FILES]


@pytest.fixture()
def vllm_image_prompts(request) -> List[str]:
    vision_language_config = request.getfixturevalue("model_and_config")[1]
    return [
        "<image>" * (vision_language_config.image_feature_size - 1) + p
        for p in _IMAGE_PROMPTS
    ]


@pytest.fixture
def example_prompts() -> List[str]:
    prompts = []
    for filename in _TEST_PROMPTS:
        prompts += _read_prompts(filename)
    return prompts


@pytest.fixture
def example_long_prompts() -> List[str]:
    prompts = []
    for filename in _LONG_PROMPTS:
        prompts += _read_prompts(filename)
    return prompts


_STR_DTYPE_TO_TORCH_DTYPE = {
    "half": torch.half,
    "bfloat16": torch.bfloat16,
    "float": torch.float,
}

AutoModelForCausalLM.register(LlavaConfig, LlavaForConditionalGeneration)

_EMBEDDING_MODELS = [
    "intfloat/e5-mistral-7b-instruct",
]


class HfRunner:

    def __init__(
        self,
        model_name: str,
        dtype: str = "half",
    ) -> None:
        assert dtype in _STR_DTYPE_TO_TORCH_DTYPE
        torch_dtype = _STR_DTYPE_TO_TORCH_DTYPE[dtype]

        self.model_name = model_name

        if model_name in _EMBEDDING_MODELS:
            # Lazy init required for AMD CI
            from sentence_transformers import SentenceTransformer
            self.model = SentenceTransformer(
                model_name,
                device="cpu",
            ).to(dtype=torch_dtype)
        else:
            self.model = AutoModelForCausalLM.from_pretrained(
                model_name,
                torch_dtype=torch_dtype,
                trust_remote_code=True,
            )

        self.tokenizer = AutoTokenizer.from_pretrained(
            model_name,
            torch_dtype=torch_dtype,
            trust_remote_code=True,
        )

        try:
            self.processor = AutoProcessor.from_pretrained(
                model_name,
                torch_dtype=torch_dtype,
                trust_remote_code=True,
            )
        except Exception:
            logger.warning(
                "Unable to auto-load processor from HuggingFace for "
                "model %s. Using tokenizer instead.", model_name)
            self.processor = self.tokenizer

    def generate(
        self,
        prompts: List[str],
        images: Optional[List[Image.Image]] = None,
        **kwargs,
    ) -> List[Tuple[List[List[int]], List[str]]]:
        if images:
            assert len(prompts) == len(images)

        outputs: List[Tuple[List[List[int]], List[str]]] = []
        for i, prompt in enumerate(prompts):
            processor_kwargs: Dict[str, Any] = {
                "text": prompt,
                "return_tensors": "pt",
            }
            if images is not None and images[i] is not None:
                processor_kwargs["images"] = images[i]

            inputs = self.processor(**processor_kwargs)
<<<<<<< HEAD
            inputs = {
                key: value if value is not None else None
                for key, value in inputs.items()
            }
=======
>>>>>>> 7a64d24a

            output_ids = self.model.generate(
                **inputs.to("cuda"),
                use_cache=True,
                **kwargs,
            )
            output_str = self.processor.batch_decode(
                output_ids,
                skip_special_tokens=True,
                clean_up_tokenization_spaces=False,
            )
            output_ids = output_ids.cpu().tolist()
            outputs.append((output_ids, output_str))
        return outputs

    def generate_greedy(
        self,
        prompts: List[str],
        max_tokens: int,
        images: Optional[List[Image.Image]] = None,
    ) -> List[Tuple[List[int], str]]:
        outputs = self.generate(prompts,
                                do_sample=False,
                                max_new_tokens=max_tokens,
                                images=images)

        return [(output_ids[0], output_str[0])
                for output_ids, output_str in outputs]

    def generate_beam_search(
        self,
        prompts: List[str],
        beam_width: int,
        max_tokens: int,
    ) -> List[Tuple[List[List[int]], List[str]]]:
        outputs = self.generate(prompts,
                                do_sample=False,
                                max_new_tokens=max_tokens,
                                num_beams=beam_width,
                                num_return_sequences=beam_width)
        for i in range(len(outputs)):
            output_ids, output_str = outputs[i]
            for j in range(len(output_ids)):
                output_ids[j] = [
                    x for x in output_ids[j]
                    if x != self.tokenizer.pad_token_id
                ]
            outputs[i] = (output_ids, output_str)
        return outputs

    def generate_greedy_logprobs(
        self,
        prompts: List[str],
        max_tokens: int,
    ) -> List[List[torch.Tensor]]:
        all_logprobs = []
        for prompt in prompts:
            input_ids = self.tokenizer(prompt, return_tensors="pt").input_ids
            output = self.model.generate(
                input_ids,
                use_cache=True,
                do_sample=False,
                max_new_tokens=max_tokens,
                output_hidden_states=True,
                return_dict_in_generate=True,
            )
            seq_logprobs = []
            for hidden_states in output.hidden_states:
                last_hidden_states = hidden_states[-1][0]
                logits = torch.matmul(
                    last_hidden_states,
                    self.model.get_output_embeddings().weight.t(),
                )
                if self.model.get_output_embeddings().bias is not None:
                    logits += self.model.get_output_embeddings(
                    ).bias.unsqueeze(0)
                logprobs = F.log_softmax(logits, dim=-1, dtype=torch.float32)
                seq_logprobs.append(logprobs)
            all_logprobs.append(seq_logprobs)
        return all_logprobs

    def generate_greedy_logprobs_limit(
        self,
        prompts: List[str],
        max_tokens: int,
        num_logprobs: int,
    ) -> List[Tuple[List[int], str, List[Dict[int, float]]]]:
        all_logprobs: List[List[Dict[int, float]]] = []
        all_output_ids: List[List[int]] = []
        all_output_strs: List[str] = []

        for prompt in prompts:
            input_ids = self.tokenizer(prompt, return_tensors="pt").input_ids
            output = self.model.generate(
                input_ids,
                use_cache=True,
                do_sample=False,
                max_new_tokens=max_tokens,
                output_hidden_states=True,
                return_dict_in_generate=True,
            )

            seq_logprobs: List[torch.Tensor] = []
            for _, hidden_states in enumerate(output.hidden_states):
                last_hidden_states = hidden_states[-1][0]
                logits = torch.matmul(
                    last_hidden_states,
                    self.model.get_output_embeddings().weight.t(),
                )
                if getattr(self.model.get_output_embeddings(), "bias",
                           None) is not None:
                    logits += self.model.get_output_embeddings(
                    ).bias.unsqueeze(0)
                logprobs = F.log_softmax(logits, dim=-1, dtype=torch.float32)
                seq_logprobs.append(logprobs)

            # convert to dict
            seq_logprobs_lst: List[Dict[int, float]] = []
            for tok_idx, tok_logprobs in enumerate(seq_logprobs):
                # drop prompt logprobs
                if tok_idx == 0:
                    tok_logprobs = tok_logprobs[-1, :].reshape(1, -1)
                topk = tok_logprobs.topk(num_logprobs)

                tok_logprobs_dct = {}
                for token_id, logprob in zip(topk.indices[0], topk.values[0]):
                    tok_logprobs_dct[token_id.item()] = logprob.item()

                seq_logprobs_lst.append(tok_logprobs_dct)

            all_logprobs.append(seq_logprobs_lst)
            seq_ids = output.sequences[0]
            output_len = seq_ids.shape[0] - input_ids.shape[1]
            output_ids = seq_ids[-output_len:]
            all_output_ids.append(output_ids.tolist())
            all_output_strs.append(self.tokenizer.decode(output_ids))

        outputs = zip(all_output_ids, all_output_strs, all_logprobs)
        return [(output_ids, output_str, output_logprobs)
                for output_ids, output_str, output_logprobs in outputs]

    def encode(self, prompts: List[str]) -> List[List[torch.Tensor]]:
        return self.model.encode(prompts)

    def __del__(self):
        del self.model
        cleanup()


@pytest.fixture
def hf_runner():
    return HfRunner


class VllmRunner:

    def __init__(
        self,
        model_name: str,
        tokenizer_name: Optional[str] = None,
        # Use smaller max model length, otherwise bigger model cannot run due
        # to kv cache size limit.
        max_model_len: int = 1024,
        dtype: str = "half",
        disable_log_stats: bool = True,
        tensor_parallel_size: int = 1,
        block_size: int = 16,
        enable_chunked_prefill: bool = False,
        swap_space: int = 4,
        **kwargs,
    ) -> None:
        self.model = LLM(
            model=model_name,
            tokenizer=tokenizer_name,
            trust_remote_code=True,
            dtype=dtype,
            swap_space=swap_space,
            disable_log_stats=disable_log_stats,
            tensor_parallel_size=tensor_parallel_size,
            max_model_len=max_model_len,
            block_size=block_size,
            enable_chunked_prefill=enable_chunked_prefill,
            **kwargs,
        )

    def generate(
        self,
        prompts: List[str],
        sampling_params: SamplingParams,
        images: Optional[List[MultiModalData]] = None,
    ) -> List[Tuple[List[List[int]], List[str]]]:
        if images is not None:
            assert len(prompts) == len(images)

        inputs = [TextPrompt(prompt=prompt) for prompt in prompts]
        if images is not None:
            for i, image in enumerate(images):
                inputs[i]["multi_modal_data"] = image

        req_outputs = self.model.generate(inputs,
                                          sampling_params=sampling_params)

        outputs: List[Tuple[List[List[int]], List[str]]] = []
        for req_output in req_outputs:
            prompt_str = req_output.prompt
            prompt_ids = req_output.prompt_token_ids
            req_sample_output_ids: List[List[int]] = []
            req_sample_output_strs: List[str] = []
            for sample in req_output.outputs:
                output_str = sample.text
                output_ids = sample.token_ids
                req_sample_output_ids.append(prompt_ids + output_ids)
                req_sample_output_strs.append(prompt_str + output_str)
            outputs.append((req_sample_output_ids, req_sample_output_strs))
        return outputs

    def generate_w_logprobs(
        self,
        prompts: List[str],
        sampling_params: SamplingParams,
    ) -> List[Tuple[List[int], str, Optional[SampleLogprobs]]]:
        assert sampling_params.logprobs is not None

        req_outputs = self.model.generate(prompts,
                                          sampling_params=sampling_params)
        outputs: List[Tuple[List[int], str, Optional[SampleLogprobs]]] = []
        for req_output in req_outputs:
            for sample in req_output.outputs:
                output_str = sample.text
                output_ids = sample.token_ids
                output_logprobs = sample.logprobs
            outputs.append((output_ids, output_str, output_logprobs))
        return outputs

    def generate_greedy(
        self,
        prompts: List[str],
        max_tokens: int,
        images: Optional[List[MultiModalData]] = None,
    ) -> List[Tuple[List[int], str]]:
        greedy_params = SamplingParams(temperature=0.0, max_tokens=max_tokens)
        outputs = self.generate(prompts, greedy_params, images=images)
        return [(output_ids[0], output_str[0])
                for output_ids, output_str in outputs]

    def generate_greedy_logprobs(
        self,
        prompts: List[str],
        max_tokens: int,
        num_logprobs: int,
    ) -> List[Tuple[List[int], str, Optional[SampleLogprobs]]]:
        greedy_logprobs_params = SamplingParams(temperature=0.0,
                                                max_tokens=max_tokens,
                                                logprobs=num_logprobs)
        outputs = self.generate_w_logprobs(prompts, greedy_logprobs_params)

        return [(output_ids, output_str, output_logprobs)
                for output_ids, output_str, output_logprobs in outputs]

    def generate_beam_search(
        self,
        prompts: List[str],
        beam_width: int,
        max_tokens: int,
    ) -> List[Tuple[List[List[int]], List[str]]]:
        beam_search_params = SamplingParams(n=beam_width,
                                            use_beam_search=True,
                                            temperature=0.0,
                                            max_tokens=max_tokens)
        outputs = self.generate(prompts, beam_search_params)
        return outputs

    def encode(self, prompts: List[str]) -> List[List[float]]:
        req_outputs = self.model.encode(prompts)
        outputs = []
        for req_output in req_outputs:
            embedding = req_output.outputs.embedding
            outputs.append(embedding)
        return outputs

    def __del__(self):
        del self.model
        cleanup()


@pytest.fixture(scope="session")
def vllm_runner():
    return VllmRunner


def get_tokenizer_pool_config(tokenizer_group_type):
    if tokenizer_group_type is None:
        return None
    if tokenizer_group_type == "ray":
        return TokenizerPoolConfig(pool_size=1,
                                   pool_type="ray",
                                   extra_config={})
    raise ValueError(f"Unknown tokenizer_group_type: {tokenizer_group_type}")


@pytest.fixture()
def temporary_enable_log_propagate():
    import logging
    logger = logging.getLogger("vllm")
    logger.propagate = True
    yield
    logger.propagate = False


@pytest.fixture()
def caplog_vllm(temporary_enable_log_propagate, caplog):
    # To capture vllm log, we should enable propagate=True temporarily
    # because caplog depends on logs propagated to the root logger.
    yield caplog<|MERGE_RESOLUTION|>--- conflicted
+++ resolved
@@ -212,13 +212,6 @@
                 processor_kwargs["images"] = images[i]
 
             inputs = self.processor(**processor_kwargs)
-<<<<<<< HEAD
-            inputs = {
-                key: value if value is not None else None
-                for key, value in inputs.items()
-            }
-=======
->>>>>>> 7a64d24a
 
             output_ids = self.model.generate(
                 **inputs.to("cuda"),
