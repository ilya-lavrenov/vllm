--- conflicted
+++ resolved
@@ -33,12 +33,9 @@
     "float16": torch.float16,
     "float": torch.float,
     "fp8": torch.uint8,
-<<<<<<< HEAD
-    "u8": torch.uint8
-=======
     "fp8_e4m3": torch.uint8,
     "fp8_e5m2": torch.uint8,
->>>>>>> 7a64d24a
+    "u8": torch.uint8
 }
 
 
